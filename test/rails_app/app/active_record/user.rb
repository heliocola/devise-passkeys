--- conflicted
+++ resolved
@@ -9,22 +9,11 @@
   has_many :passkeys, class_name: "UserPasskey", dependent: :destroy
 
   validates :sign_in_count, presence: true
-<<<<<<< HEAD
 
-  cattr_accessor :validations_performed
   cattr_accessor :after_passkey_authentication_passkey
-
-  after_validation :after_validation_callback
-
-  def after_validation_callback
-    # used to check in our test if the validations were called
-    @@validations_performed = true
-  end
 
   def after_passkey_authentication(passkey:)
     # used to check in our test if the callbacks were called
     @@after_passkey_authentication_passkey = passkey.label
   end
-=======
->>>>>>> 990e042d
 end